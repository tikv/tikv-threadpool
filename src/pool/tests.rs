// Copyright 2019 TiKV Project Authors. Licensed under Apache-2.0.

use crate::pool::*;
use crate::task::callback::Handle;
use rand::seq::SliceRandom;
use std::sync::mpsc;
use std::thread;
use std::time::*;

#[test]
fn test_basic() {
<<<<<<< HEAD
    let r = Runner::new(3);
    let mut builder = Builder::new("test_basic");
    builder.max_thread_count(4);
    let pool = builder.build(queue::work_stealing, CloneRunnerBuilder(r));
=======
    let pool = Builder::new("test_basic")
        .max_thread_count(4)
        .build_callback_pool();
>>>>>>> e41a64b1
    let (tx, rx) = mpsc::channel();

    // Task should be executed immediately.
    let t = tx.clone();
    pool.spawn(move |_: &mut Handle<'_>| t.send(1).unwrap());
    assert_eq!(Ok(1), rx.recv_timeout(Duration::from_millis(10)));

    // Tasks should be executed concurrently.
    let mut pairs = vec![];
    for _ in 0..4 {
        let (tx1, rx1) = mpsc::channel();
        let (tx2, rx2) = mpsc::channel();
        pool.spawn(move |_: &mut Handle<'_>| {
            let t = rx1.recv().unwrap();
            tx2.send(t).unwrap();
        });
        pairs.push((tx1, rx2));
    }
    pairs.shuffle(&mut rand::thread_rng());
    for (tx, rx) in pairs {
        let value: u64 = rand::random();
        tx.send(value).unwrap();
        assert_eq!(value, rx.recv_timeout(Duration::from_millis(1000)).unwrap());
    }

    // A bunch of tasks should be executed correctly.
    let cases: Vec<_> = (10..1000).collect();
    for id in &cases {
        let t = tx.clone();
        let id = *id;
        pool.spawn(move |_: &mut Handle<'_>| t.send(id).unwrap());
    }
    let mut ans = vec![];
    for _ in 10..1000 {
        let r = rx.recv_timeout(Duration::from_millis(1000)).unwrap();
        ans.push(r);
    }
    ans.sort();
    assert_eq!(cases, ans);

    // Shutdown should only wait for at most one tasks.
    for _ in 0..5 {
        let t = tx.clone();
        pool.spawn(move |_: &mut Handle<'_>| {
            thread::sleep(Duration::from_millis(100));
            t.send(0).unwrap();
        });
    }
    pool.shutdown();
    for _ in 0..4 {
        if rx.try_recv().is_err() {
            break;
        }
    }
    assert_eq!(
        Err(mpsc::RecvTimeoutError::Timeout),
        rx.recv_timeout(Duration::from_millis(250))
    );

    // Shutdown should stop processing tasks.
    pool.spawn(move |_: &mut Handle<'_>| tx.send(2).unwrap());
    let res = rx.recv_timeout(Duration::from_millis(10));
    assert_eq!(res, Err(mpsc::RecvTimeoutError::Timeout));
}

#[test]
fn test_remote() {
<<<<<<< HEAD
    let r = Runner::new(3);
    let mut builder = Builder::new("test_remote");
    builder.max_thread_count(4);
    let pool = builder.build(queue::work_stealing, CloneRunnerBuilder(r));
=======
    let pool = Builder::new("test_remote")
        .max_thread_count(4)
        .build_callback_pool();
>>>>>>> e41a64b1

    // Remote should work just like pool.
    let remote = pool.remote();
    let (tx, rx) = mpsc::channel();
    let t = tx.clone();
    remote.spawn(move |_: &mut Handle<'_>| t.send(1).unwrap());
    assert_eq!(Ok(1), rx.recv_timeout(Duration::from_millis(500)));

    // Shutdown should stop processing tasks.
    pool.shutdown();
    remote.spawn(move |_: &mut Handle<'_>| tx.send(2).unwrap());
    let res = rx.recv_timeout(Duration::from_millis(500));
    assert_eq!(res, Err(mpsc::RecvTimeoutError::Timeout));
}<|MERGE_RESOLUTION|>--- conflicted
+++ resolved
@@ -9,16 +9,9 @@
 
 #[test]
 fn test_basic() {
-<<<<<<< HEAD
-    let r = Runner::new(3);
-    let mut builder = Builder::new("test_basic");
-    builder.max_thread_count(4);
-    let pool = builder.build(queue::work_stealing, CloneRunnerBuilder(r));
-=======
     let pool = Builder::new("test_basic")
         .max_thread_count(4)
         .build_callback_pool();
->>>>>>> e41a64b1
     let (tx, rx) = mpsc::channel();
 
     // Task should be executed immediately.
@@ -86,16 +79,9 @@
 
 #[test]
 fn test_remote() {
-<<<<<<< HEAD
-    let r = Runner::new(3);
-    let mut builder = Builder::new("test_remote");
-    builder.max_thread_count(4);
-    let pool = builder.build(queue::work_stealing, CloneRunnerBuilder(r));
-=======
     let pool = Builder::new("test_remote")
         .max_thread_count(4)
         .build_callback_pool();
->>>>>>> e41a64b1
 
     // Remote should work just like pool.
     let remote = pool.remote();
